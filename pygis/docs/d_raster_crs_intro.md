--- conflicted
+++ resolved
@@ -125,13 +125,10 @@
 ```
 The final coordinate of the upper left hand corner are $(x_0,y_0) = (-105,105)$
 
-<<<<<<< HEAD
-### Transform is a "map"
-Now here's the magic, our new `transform` matrix can be used to easily find the coordinates of any cell based on its row and column number. Just to see how if works, we are going to multiply our `transform` matrix by `(row_number, column_number)` to retrieve the coordinates of that cell's upper right hand corner. Essentially, `transform` "maps" row and column indexes to coordinates! OMG! This is fun... ok kidding, but it's useful. 
-=======
+
 ### Translate is a "map"
 Now here's the magic, our new `translate` matrix can be used to easily find the coordinates of any cell based on its row and column number. To see how if works, we are going to multiply our `translate` matrix by `(row_number, column_number)` to retrieve the coordinates of that cell's upper right hand corner. Essentially, `translate` "maps" row and column indexes to coordinates! OMG! This is fun... ok kidding, but it's useful. 
->>>>>>> 82784772
+
  
 Let's see how we can calculate a few coordinates (upper left) based on the visual examples below:
 
